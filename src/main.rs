#[macro_use]
extern crate lazy_static;

mod api;
mod env;
mod model;
mod utils;

use indicatif::ProgressBar;

<<<<<<< HEAD
use crate::model::{structures::match_cost::MatchCost, match_costs, calc_ratings, create_model};
=======
use crate::model::{match_costs, structures::match_cost::MatchCost};
>>>>>>> edd53ad7

#[tokio::main]
async fn main() {
    dotenv::dotenv().unwrap();

    let api = api::OtrApiClient::new_from_env()
        .await
        .expect("Failed to intialize otr api");

<<<<<<< HEAD
    let match_ids = api.get_match_ids(Some(100))
=======
    let match_ids = api
        .get_match_ids(Some(100))
>>>>>>> edd53ad7
        .await
        .expect("Match ids must be valid before proceeding");

    let matches = api
        .get_matches(&match_ids, 250)
        .await
        .expect("Matches need to be loaded before continuing");

<<<<<<< HEAD
    let players = api.get_players().await.expect("Ranks must be identified");
=======
    // let players = api.get_players().await.expect("Ranks must be identified");

    // Model
    // let ratings = model::model::create_initial_ratings(matches, players);

    let bar = ProgressBar::new(matches.len() as u64);
>>>>>>> edd53ad7


    // Model
    let ratings = model::create_initial_ratings(&matches, &players);

    todo!("Fetch country mapping from API & load into calc_ratings");
    // let calc_result = calc_ratings(&ratings, &matches, &create_model());
    //
    // println!("{:?}", calc_result);
    //
    // let bar = ProgressBar::new(matches.len() as u64);
    //
    // let mut mcs: Vec<Vec<MatchCost>> = Vec::new();
    // for m in matches {
    //     let mc = match_costs(&m.games);
    //
    //     match mc {
    //         Some(match_costs) => mcs.push(match_costs),
    //         None => continue
    //     }
    // }
    //
    // bar.finish();

    // println!("{:?}", mcs)
}<|MERGE_RESOLUTION|>--- conflicted
+++ resolved
@@ -8,11 +8,7 @@
 
 use indicatif::ProgressBar;
 
-<<<<<<< HEAD
-use crate::model::{structures::match_cost::MatchCost, match_costs, calc_ratings, create_model};
-=======
 use crate::model::{match_costs, structures::match_cost::MatchCost};
->>>>>>> edd53ad7
 
 #[tokio::main]
 async fn main() {
@@ -22,12 +18,8 @@
         .await
         .expect("Failed to intialize otr api");
 
-<<<<<<< HEAD
-    let match_ids = api.get_match_ids(Some(100))
-=======
     let match_ids = api
         .get_match_ids(Some(100))
->>>>>>> edd53ad7
         .await
         .expect("Match ids must be valid before proceeding");
 
@@ -36,39 +28,26 @@
         .await
         .expect("Matches need to be loaded before continuing");
 
-<<<<<<< HEAD
-    let players = api.get_players().await.expect("Ranks must be identified");
-=======
     // let players = api.get_players().await.expect("Ranks must be identified");
 
     // Model
     // let ratings = model::model::create_initial_ratings(matches, players);
 
     let bar = ProgressBar::new(matches.len() as u64);
->>>>>>> edd53ad7
 
+    let mut mcs: Vec<Vec<MatchCost>> = Vec::new();
+    for m in matches {
+        let mc = match_costs(&m.games);
 
-    // Model
-    let ratings = model::create_initial_ratings(&matches, &players);
+        bar.inc(1);
 
-    todo!("Fetch country mapping from API & load into calc_ratings");
-    // let calc_result = calc_ratings(&ratings, &matches, &create_model());
-    //
-    // println!("{:?}", calc_result);
-    //
-    // let bar = ProgressBar::new(matches.len() as u64);
-    //
-    // let mut mcs: Vec<Vec<MatchCost>> = Vec::new();
-    // for m in matches {
-    //     let mc = match_costs(&m.games);
-    //
-    //     match mc {
-    //         Some(match_costs) => mcs.push(match_costs),
-    //         None => continue
-    //     }
-    // }
-    //
-    // bar.finish();
+        match mc {
+            Some(match_costs) => mcs.push(match_costs),
+            None => continue
+        }
+    }
+
+    bar.finish();
 
     // println!("{:?}", mcs)
 }