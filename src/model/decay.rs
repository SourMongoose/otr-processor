use crate::api::api_structs::RatingAdjustment;
use crate::model::constants;
use chrono::{DateTime, FixedOffset};
use std::collections::HashMap;
use crate::model::structures::mode::Mode;

/// Tracks decay activity for players
pub struct DecayTracker {
    last_play_time: HashMap<(i32, Mode), DateTime<FixedOffset>>,
}

impl DecayTracker {
    pub fn new() -> DecayTracker {
        DecayTracker {
            last_play_time: HashMap::new(),
        }
    }
    pub fn record_activity(&mut self, player_id: i32, mode: Mode, time: DateTime<FixedOffset>) {
        self.last_play_time.insert((player_id, mode), time);
    }

    pub fn get_activity(&mut self, player_id: i32, mode: Mode) -> Option<&DateTime<FixedOffset>> {
        self.last_play_time.get(&(player_id, mode))
    }

    /// Returns a [`Vec<RatingAdjustment>`] for each decay application for this user.
    ///
    /// # How this works
    /// - This gets called by the rating processor during some point in time, D
    /// - The user's last play time is T
    /// - Time D may be the first time the player has played in 1 day, or 5 years.
    /// - Delta is represented as (D - T) in days
    /// - Divide delta by 7, as we apply decay once weekly.
    /// - For each week, apply decay.
    ///
    /// # Rules
    /// - User must be inactive for at least 4 months before decay begins.
    /// - Beginning after 4 months of inactivity, apply decay once weekly.
    ///
    /// If the user does not need to decay, return None.
    pub fn decay(
        &self,
        player_id: i32,
        mode: Mode,
        mu: f64,
        sigma: f64,
        d: DateTime<FixedOffset>,
    ) -> Option<Vec<RatingAdjustment>> {
        let last_play_time = self.last_play_time.get(&(player_id, mode)).unwrap();
        let decay_weeks = Self::n_decay(d, *last_play_time);

        if decay_weeks < 1 {
            return None;
        }

        let mut adjustments = Vec::new();
        let mut new_mu = mu;
        let mut new_sigma = sigma;

        for i in 0..decay_weeks {
            // Increment time by 7 days for each decay application (this is for accurate timestamps)
            let now = last_play_time.fixed_offset() + chrono::Duration::days(i * 7);
            new_mu = decay_mu(new_mu);
            new_sigma = decay_sigma(new_sigma);

            let adjustment = RatingAdjustment {
                player_id,
                mode,
                rating_adjustment_amount: new_mu - mu,
                volatility_adjustment_amount: new_sigma - sigma,
                rating_before: mu,
                rating_after: new_mu,
                volatility_before: sigma,
                volatility_after: new_sigma,
                rating_adjustment_type: 0,
                timestamp: now,
            };

            adjustments.push(adjustment);
        }

        Some(adjustments)
    }

    /// Returns the number of decay applications that should be applied.
    ///
    /// Rules:
    /// - 1 application per 7 days, beginning from 4 months of inactivity.
    ///
    /// params:
    /// - d: The current time (in this context, it is the time the match was played)
    /// - t: The last time the user played
    fn n_decay(d: DateTime<FixedOffset>, t: DateTime<FixedOffset>) -> i64 {
        let duration = d.signed_duration_since(t);
        let duration_days = duration.num_days();

        if (duration_days as u64) < constants::DECAY_DAYS {
            return 0;
        }

        duration.num_days() / 7
    }
}

pub fn is_decay_possible(mu: f64) -> bool {
    mu > constants::DECAY_MINIMUM
}

pub fn decay_sigma(sigma: f64) -> f64 {
    let new_sigma = (sigma.powf(2.0) + *constants::VOLATILITY_GROWTH_RATE).sqrt();

    new_sigma.min(constants::SIGMA)
}

pub fn decay_mu(mu: f64) -> f64 {
    let new_mu = mu - constants::DECAY_RATE;

    new_mu.max(constants::DECAY_MINIMUM)
}

#[cfg(test)]
mod tests {
    use crate::model::{
        constants,
        decay::{decay_mu, decay_sigma, is_decay_possible, DecayTracker},
    };
    use chrono::DateTime;
<<<<<<< HEAD
    use std::ops::Add;
    use crate::model::structures::mode::Mode;
=======
    use crate::model::{decay::{decay_mu, decay_sigma, DecayTracker, is_decay_possible}, constants};
    use crate::model::constants::MULTIPLIER;
>>>>>>> 36e20791

    #[test]
    fn test_decay() {
        let id = 1;
        let mode = Mode::Osu;
        let mu = 1000.0;
        let sigma = 200.0;

        let mut expected_mu = mu;
        let mut expected_sigma = sigma;

        let mut tracker = DecayTracker::new();

        // Set time for one match and record activity
        let t = DateTime::parse_from_rfc3339("2021-01-01T00:00:00+00:00")
            .unwrap()
            .fixed_offset();
        // Jump ahead 4 months. Should be (4 months in weeks) decay applications
        let d = DateTime::parse_from_rfc3339("2021-05-01T00:00:00+00:00")
            .unwrap()
            .fixed_offset();

        let n_decay = DecayTracker::n_decay(d, t);

        for _ in 0..n_decay {
            expected_mu = decay_mu(expected_mu);
            expected_sigma = decay_sigma(expected_sigma);
        }

        tracker.record_activity(id, mode, t);

        let adjustments = tracker.decay(id, mode, mu, sigma, d).unwrap();

        assert_eq!(adjustments.len() as i64, n_decay);

        // Ensure all adjustments are of type 0
        for a in adjustments.iter() {
            assert_eq!(a.rating_adjustment_type, 0);
        }

        // Ensure adjustment timestamps are correct
        for i in 0..n_decay {
            let expected_time = t.add(chrono::Duration::days(i * 7));
            assert_eq!(adjustments[i as usize].timestamp, expected_time);
        }
    }

    #[test]
    fn test_n_decay() {
        let t = DateTime::parse_from_rfc3339("2021-01-01T00:00:00+00:00")
            .unwrap()
            .fixed_offset();
        let d = t.add(chrono::Duration::days(constants::DECAY_DAYS as i64));

        let n = DecayTracker::n_decay(d, t);

        assert_eq!(n, constants::DECAY_DAYS as i64 / 7);
    }

    #[test]
    fn test_n_decay_less_than_decay_days() {
        let days = (constants::DECAY_DAYS - 1) as i64;

        let t = DateTime::parse_from_rfc3339("2021-01-01T00:00:00+00:00")
            .unwrap()
            .fixed_offset();
        let d = t.add(chrono::Duration::days(days));

        let n = DecayTracker::n_decay(d, t);

        assert_eq!(n, 0);
    }

    #[test]
    fn test_decay_possible() {
        let mu = 500.0;
        let decay_min = constants::DECAY_MINIMUM;

        let decay_possible = mu > (decay_min);

        let result = is_decay_possible(mu);

        assert_eq!(result, decay_possible)
    }

    #[test]
    fn test_decay_sigma_standard() {
        let sigma = 200.1;
        let new_sigma = decay_sigma(sigma);
        let expected = (sigma.powf(2.0) + *constants::VOLATILITY_GROWTH_RATE).sqrt();

        assert_eq!(new_sigma, expected);
    }

    #[test]
    fn test_decay_sigma_maximum_default() {
        let sigma = 999.0;
        let new_sigma = decay_sigma(sigma);
        let expected = constants::SIGMA;

        assert_eq!(new_sigma, expected);
    }

    #[test]
    fn test_decay_mu_standard() {
        let mu = 1100.0;
        let new_mu = decay_mu(mu);
        let expected = mu - constants::DECAY_RATE;

        assert_eq!(new_mu, expected);
    }

    #[test]
    fn test_decay_mu_min_decay() {
        let mu = MULTIPLIER * 18.0;
        let new_mu = decay_mu(mu);
        let expected = MULTIPLIER * 18.0;

        assert_eq!(new_mu, expected);
    }
}<|MERGE_RESOLUTION|>--- conflicted
+++ resolved
@@ -124,14 +124,11 @@
         constants,
         decay::{decay_mu, decay_sigma, is_decay_possible, DecayTracker},
     };
+    use std::ops::Add;
     use chrono::DateTime;
-<<<<<<< HEAD
-    use std::ops::Add;
-    use crate::model::structures::mode::Mode;
-=======
     use crate::model::{decay::{decay_mu, decay_sigma, DecayTracker, is_decay_possible}, constants};
     use crate::model::constants::MULTIPLIER;
->>>>>>> 36e20791
+    use crate::model::structures::mode::Mode;
 
     #[test]
     fn test_decay() {
