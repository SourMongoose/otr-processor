use std::{
    cmp::Ordering,
    collections::{HashMap, HashSet}
};

use chrono::Utc;
use openskill::{
    model::{model::Model, plackett_luce::PlackettLuce},
    rating::{default_gamma, Rating}
};
use statrs::{
    distribution::{ContinuousCDF, Normal},
    statistics::Statistics
};

use crate::{
    api::api_structs::{Game, Match, MatchRatingStats, MatchScore, Player, PlayerCountryMapping, RatingAdjustment},
    model::{
        constants::BLUE_TEAM_ID,
        decay::{is_decay_possible, DecayTracker},
        structures::{
            match_cost::MatchCost, mode::Mode, player_rating::PlayerRating, processing::RatingCalculationResult,
            team_type::TeamType
        }
    },
    utils::progress_utils::progress_bar
};

use self::structures::processing::{PlayerMatchData, ProcessedMatchData};

/// The flow of processor
mod constants;
mod data_processing;
mod decay;
mod recalc_helpers;
pub mod structures;

pub fn create_model() -> PlackettLuce {
    PlackettLuce::new(constants::BETA, constants::KAPPA, default_gamma)
}

/// Calculates [`RatingAdjustment`] based on initial ratings
/// and new ratings (after all match changes applied)
pub fn calculate_player_adjustments(
    initial_ratings: &[PlayerRating],
    new_ratings: &[PlayerRating]
) -> Vec<RatingAdjustment> {
    let mut buff = Vec::with_capacity(new_ratings.len());

    for new_rating in new_ratings.iter() {
        let old_rating_idx = initial_ratings.iter().position(|x| x.player_id == new_rating.player_id);

        if old_rating_idx.is_none() {
            // TODO log here?
            continue;
        }

        let old_rating_idx = old_rating_idx.unwrap();

        let old_rating = &initial_ratings[old_rating_idx];

        let rating_before = old_rating.rating.mu;
        let rating_after = new_rating.rating.mu;
        let volatility_before = old_rating.rating.sigma;
        let volatility_after = new_rating.rating.sigma;

        let rating_change = rating_after - rating_before;
        let volatility_change = volatility_after - volatility_before;

        buff.push(RatingAdjustment {
            player_id: new_rating.player_id,
            mode: new_rating.mode,
            rating_adjustment_amount: rating_change,
            volatility_adjustment_amount: volatility_change,
            rating_before,
            rating_after,
            volatility_before,
            volatility_after,
            rating_adjustment_type: 0,
            timestamp: Utc::now().into()
        })
    }

    buff
}

/// Calculates [`MatchRatingStats`] based on initial ratings
/// and match adjustments
pub fn calculate_post_match_info(
    initial_ratings: &mut [PlayerRating],
    match_adjs: &mut [ProcessedMatchData]
) -> Vec<MatchRatingStats> {
    println!("Calculating post match info...");
    let bar = progress_bar(match_adjs.len() as u64);
    let mut res = Vec::with_capacity(match_adjs.len());

    // Calculating leadearboard for all modes
    calculate_global_ranks(initial_ratings, Mode::Osu);
    calculate_global_ranks(initial_ratings, Mode::Mania);
    calculate_global_ranks(initial_ratings, Mode::Taiko);
    calculate_global_ranks(initial_ratings, Mode::Catch);

    calculate_country_ranks(initial_ratings, Mode::Osu);
    calculate_country_ranks(initial_ratings, Mode::Mania);
    calculate_country_ranks(initial_ratings, Mode::Taiko);
    calculate_country_ranks(initial_ratings, Mode::Catch);

    for match_info in match_adjs.iter_mut() {
        // Preparing initial_ratings with new rating
        // and extracting old country/global ranking placements
        for player_info in &mut match_info.players_stats {
            let player_idx = initial_ratings
                .iter_mut()
                .position(|x| x.player_id == player_info.player_id && x.mode == match_info.mode);

            if player_idx.is_none() {
                continue;
            }

            let player_idx = player_idx.unwrap();

            let player = &mut initial_ratings[player_idx];

            player.rating = player_info.new_rating.clone();
            player_info.old_global_ranking = player.global_ranking;
            player_info.old_country_ranking = player.country_ranking;
        }

        // Calculating rankings after match adjustments
        calculate_global_ranks(initial_ratings, match_info.mode);
        calculate_country_ranks(initial_ratings, match_info.mode);

        for player_info in &mut match_info.players_stats {
            let player_idx = initial_ratings
                .iter_mut()
                .position(|x| x.player_id == player_info.player_id && x.mode == match_info.mode);

            if player_idx.is_none() {
                continue;
            }

            let player_idx = player_idx.unwrap();

            let player = &mut initial_ratings[player_idx];

            player_info.new_global_ranking = player.global_ranking;
            player_info.new_country_ranking = player.country_ranking;
        }

        bar.inc(1);
    }
    bar.finish();

    println!("Calculating rating stats...");
    let bar2 = progress_bar(match_adjs.len() as u64);
    // Casting it to MatchRatingStats since we have all neccessary data
    for match_info in match_adjs.iter() {
        match_info
            .players_stats
            .iter()
            .map(|x| {
                let p_before = x.old_global_ranking as f64 / initial_ratings.len() as f64;
                let p_after = x.new_global_ranking as f64 / initial_ratings.len() as f64;

                bar2.inc(1);
                MatchRatingStats {
                    player_id: x.player_id,
                    match_id: match_info.match_id,
                    match_cost: x.match_cost,
                    rating_before: x.old_rating.mu,
                    rating_after: x.new_rating.mu,
                    rating_change: x.new_rating.mu - x.old_rating.mu,
                    volatility_before: x.old_rating.sigma,
                    volatility_after: x.new_rating.sigma,
                    volatility_change: x.new_rating.sigma - x.old_rating.sigma,
                    global_rank_before: x.old_global_ranking as i32,
                    global_rank_after: x.new_global_ranking as i32,
                    global_rank_change: x.new_global_ranking as i32 - x.old_global_ranking as i32,
                    country_rank_before: x.old_country_ranking as i32,
                    country_rank_after: x.new_country_ranking as i32,
                    country_rank_change: x.new_country_ranking as i32 - x.old_country_ranking as i32,
                    percentile_before: p_before,
                    percentile_after: p_after,
                    percentile_change: p_after - p_before,
                    average_teammate_rating: x.average_teammate_rating,
                    average_opponent_rating: x.average_opponent_rating
                }
            })
            .for_each(|x| res.push(x));
    }

    bar2.finish();
    res
}

/// Calculates global ranking based on [`PlayerRating::rating`] field
///
/// # Notes
/// Modifies and invalidate any existing sorting in [`PlayerRating`] slice
pub fn calculate_global_ranks(existing_ratings: &mut [PlayerRating], mode: Mode) {
    existing_ratings.sort_by(|x, y| {
        if y.mode != mode {
            Ordering::Less
        } else {
            Ordering::Greater
        }
    });

    // According previous sorting we can make assumption that
    // first element is always start of current gamemode slice
    let gamemode_slice_start = 0;

    let gamemode_slice_end = existing_ratings
        .iter()
        .position(|x| x.mode != mode)
        .unwrap_or(existing_ratings.len());

    let gamemode_slice = &mut existing_ratings[gamemode_slice_start..gamemode_slice_end];

    gamemode_slice.sort_by(|x, y| y.rating.mu.partial_cmp(&x.rating.mu).unwrap());

    gamemode_slice.iter_mut().enumerate().for_each(|(i, plr)| {
        if plr.mode == mode {
            plr.global_ranking = i as u32 + 1
        }
    });
}

/// Calculates country ranking for each individual player
/// based on [`PlayerRating::rating`] field
///
/// # Notes
/// Modifies and invalidate any existing sorting in [`PlayerRating`] slice
pub fn calculate_country_ranks(existing_ratings: &mut [PlayerRating], mode: Mode) {
    let mut countries = HashSet::new();

    // Country ranking
    existing_ratings.iter().map(|x| x.country.clone()).for_each(|x| {
        countries.insert(x);
    });

    existing_ratings.sort_by(|x, y| {
        if x.mode != mode {
            Ordering::Less
        } else {
            Ordering::Greater
        }
    });

    // Finding gamemode slice
    let gamemode_start = match existing_ratings.iter().position(|x| x.mode == mode) {
        Some(v) => v,
        None => return
    };

    let gamemode_slice = &mut existing_ratings[gamemode_start..];

    let gamemode_end = gamemode_slice
        .iter()
        .position(|x| x.mode != mode)
        .unwrap_or(gamemode_slice.len());

    let gamemode_slice = &mut gamemode_slice[..gamemode_end];

    for country in countries {
        // TODO
        let country_start = gamemode_slice.iter().position(|x| x.country == country);

        if country_start.is_none() {
            continue;
        }

        let country_start = country_start.unwrap();

        let country_slice = &mut gamemode_slice[country_start..];

        let country_end = country_slice
            .iter()
            .position(|x| x.country != country)
            .unwrap_or(country_slice.len());

        let country_slice = &mut country_slice[..country_end];

        // Descending
        country_slice.sort_by(|x, y| y.rating.mu.partial_cmp(&x.rating.mu).unwrap());

        country_slice
            .iter_mut()
            .enumerate()
            .for_each(|(i, plr)| plr.country_ranking = i as u32 + 1);
    }
}

pub fn create_initial_ratings(matches: &Vec<Match>, players: &Vec<Player>) -> Vec<PlayerRating> {
    // The first step in the rating algorithm. Generate ratings from known ranks.

    // A fast lookup used for understanding who has default ratings created at this time.
    let mut stored_lookup_log: HashSet<(i32, Mode)> = HashSet::new();
    let mut ratings: Vec<PlayerRating> = Vec::new();

    println!("Processing initial ratings...");
    let bar = progress_bar(matches.len() as u64);

    // Map the osu ids for fast lookup
    let mut player_hashmap: HashMap<i32, Player> = HashMap::with_capacity(players.len());

    for player in players {
        player_hashmap.entry(player.id).or_insert(player.clone());
    }

    for m in matches {
        for game in &m.games {
            let mode = game.play_mode;

            for score in &game.match_scores {
                // Check if the player_id and enum_mode combination is already in created_ratings
                if stored_lookup_log.contains(&(score.player_id, mode)) {
                    // We've already initialized this player.
                    continue;
                }

                // Create ratings using the earliest known rank
                let player = player_hashmap
                    .get(&score.player_id)
                    .expect("Player should be present in the hashmap.");
                let rank: Option<i32> = match mode {
                    Mode::Osu => player.earliest_osu_global_rank.or(player.rank_standard),
                    Mode::Taiko => player.earliest_taiko_global_rank.or(player.rank_taiko),
                    Mode::Catch => player.earliest_catch_global_rank.or(player.rank_catch),
                    Mode::Mania => player.earliest_mania_global_rank.or(player.rank_mania)
                };

                let mu;
                let sigma;
                match rank {
                    Some(rank) => {
                        // Player has a valid identified rank (either the earliest known
                        // rank, or their current rank)
                        mu = mu_for_rank(rank);
                        sigma = constants::SIGMA;
                    }
                    None => {
                        // Player may be restricted / we cannot get hold of their rank info. Use default.
                        mu = constants::MU;
                        sigma = constants::SIGMA;
                    }
                }

                let rating = Rating::new(mu, sigma);
                let player_rating = PlayerRating {
                    player_id: score.player_id,
                    mode,
                    rating,
                    global_ranking: 0,
                    country_ranking: 0,
                    country: player.country.clone().unwrap_or(String::with_capacity(2))
                };
                ratings.push(player_rating);

                stored_lookup_log.insert((score.player_id, mode));
            }
        }

        bar.inc(1);
    }
    bar.finish();

    ratings
}

pub fn hash_country_mappings(country_mappings: &[PlayerCountryMapping]) -> HashMap<i32, Option<String>> {
    let mut country_mappings_hash: HashMap<i32, Option<String>> = HashMap::with_capacity(country_mappings.len());

    for c in country_mappings {
        country_mappings_hash.insert(c.player_id, c.country.clone());
    }

    country_mappings_hash
}

pub fn calculate_ratings(
    initial_ratings: Vec<PlayerRating>,
    matches: &[Match],
    model: &PlackettLuce
) -> RatingCalculationResult {
    let mut copied_ratings = initial_ratings.clone();

    let mut result = calculate_processed_match_data(&copied_ratings, matches, model);

    let match_info = calculate_post_match_info(&mut copied_ratings, &mut result);
    let rating_adjustments = calculate_player_adjustments(&initial_ratings, &copied_ratings);

    RatingCalculationResult {
        base_ratings: copied_ratings,
        rating_stats: match_info,
        adjustments: rating_adjustments
    }
}

/// Calculates [`ProcessedMatchData`] for each match provided
pub fn calculate_processed_match_data(
    initial_ratings: &[PlayerRating],
    matches: &[Match],
    model: &PlackettLuce
) -> Vec<ProcessedMatchData> {
    println!("Calculating processed match data...");
    let bar = progress_bar(matches.len() as u64);

    let mut decay_tracker = DecayTracker::new();

    let mut ratings_hash: HashMap<(i32, Mode), PlayerRating> = HashMap::with_capacity(initial_ratings.len());

    // Pointless cloning
    // TODO think of a way to reuse same provided list
    for r in initial_ratings {
        ratings_hash.insert((r.player_id, r.mode), r.clone());
    }

    let mut to_rate = Vec::with_capacity(10);

    let mut matches_stats = Vec::new();

    for curr_match in matches {
        let mut current_match_stats = ProcessedMatchData {
            mode: curr_match.mode,
            match_id: curr_match.id,
            players_stats: Vec::new()
        };

        if curr_match.games.iter().any(|game| game.play_mode != curr_match.mode) {
            bar.inc(1);
            continue;
        }

        // Obtain all player match costs
        // Skip the match if there are no valid match costs
        let mut match_costs = match match_costs(&curr_match.games) {
            Some(mc) if !mc.is_empty() => mc,
            _ => {
                bar.inc(1);
                continue;
            }
        };
        // Start time of the match
        // Skip the match if not defined
        // This happens when a match cannot be retrieved by the API properly (i.e. dead link)
        let start_time = match curr_match.start_time {
            Some(t) => t,
            None => {
                bar.inc(1);
                continue;
            }
        };

        // Collection of match ratings
        // Key = player_id
        // Value = MatchRatingStats
        to_rate.clear();

        for match_cost in &match_costs {
            // If user has no prior activity, store the first one
            if decay_tracker
                .get_activity(match_cost.player_id, curr_match.mode)
                .is_none()
            {
                decay_tracker.record_activity(match_cost.player_id, curr_match.mode, start_time);
            }

            // Get user's current rating
            let mut rating_prior = match ratings_hash.get_mut(&(match_cost.player_id, curr_match.mode)) {
                None => panic!("No rating found?"),
                Some(rate) => rate.clone()
            };

            // If decay is possible, apply it to rating_prior
            if is_decay_possible(rating_prior.rating.mu) {
                let adjustment = decay_tracker.decay(
                    match_cost.player_id,
                    curr_match.mode,
                    rating_prior.rating.mu,
                    rating_prior.rating.sigma,
                    start_time
                );
                if let Some(adj) = adjustment {
                    rating_prior.rating.mu = adj[adj.len() - 1].rating_after;
                    rating_prior.rating.sigma = adj[adj.len() - 1].volatility_after;
                };
            }
            to_rate.push(rating_prior.clone());

            let prior_mu = rating_prior.rating.mu;
            // Updating rank for tracking base stats
            ratings_hash
                .entry((match_cost.player_id, curr_match.mode))
                .and_modify(|f| f.rating.mu = prior_mu);

            // Count all games with H2H vs non-H2H team types
            let mut team_based_count = 0;
            let mut single_count = 0;

            for game in &curr_match.games {
                if game.team_type == TeamType::HeadToHead {
                    single_count += 1;
                } else {
                    team_based_count += 1;
                }
            }

            let team_based = if team_based_count == single_count {
                curr_match.games[curr_match.games.len() - 1].team_type != TeamType::HeadToHead
            } else {
                team_based_count > single_count
            };

            let mut teammate_ratings: Option<Vec<_>> = None;
            let mut opponent_ratings: Option<Vec<_>> = None;

            if team_based {
                // Get user's team ID
                let mut curr_player_team = BLUE_TEAM_ID;
                // Find first Game in the Match where the player exists
                for game in &curr_match.games {
                    let game_with_player = game
                        .match_scores
                        .iter()
                        .rfind(|x| x.player_id == rating_prior.player_id);
                    match game_with_player {
                        Some(g) => {
                            curr_player_team = g.team;
                            break;
                        }
                        None => continue
                    }
                }

                // Get IDs of all users in player's team and the opposite team
                let (teammate_list, opponent_list): (Vec<MatchScore>, Vec<MatchScore>) = curr_match
                    .games
                    .iter()
                    .flat_map(|f| f.match_scores.clone())
                    .partition(|score| score.team == curr_player_team);

                let mut teammate_list: Vec<i32> = teammate_list.iter().map(|player| player.player_id).collect();
                let mut opponent_list: Vec<i32> = opponent_list.iter().map(|player| player.player_id).collect();

                teammate_list.sort();
                teammate_list.dedup();
                opponent_list.sort();
                opponent_list.dedup();

                // Get teammate and opponent ratings
                let mut teammates: Vec<f64> = Vec::new();
                let mut opponents: Vec<f64> = Vec::new();

                push_team_rating(&mut ratings_hash, curr_match, teammate_list, &mut teammates);
                push_team_rating(&mut ratings_hash, curr_match, opponent_list, &mut opponents);

                if !teammates.is_empty() {
                    teammate_ratings = Some(teammates);
                }

                if !opponents.is_empty() {
                    opponent_ratings = Some(opponents);
                }
            }
            // Get average ratings of both teams
            let average_t_rating = average_rating(teammate_ratings);
            let average_o_rating = average_rating(opponent_ratings);
            // Record currently processed match
            // Uses start_time as end_time can be null (issue on osu-web side)
            decay_tracker.record_activity(rating_prior.player_id, curr_match.mode, start_time);

            current_match_stats.players_stats.push(PlayerMatchData {
                player_id: rating_prior.player_id,
                match_cost: match_cost.match_cost,
                old_rating: rating_prior.rating.clone(),
                new_rating: Default::default(),
                old_global_ranking: 0,
                new_global_ranking: 0,
                old_country_ranking: 0,
                new_country_ranking: 0,
                average_opponent_rating: average_o_rating,
                average_teammate_rating: average_t_rating
            })
        }

        // Sort rated players and their matchcosts by player IDs for correct mappings
        to_rate.sort_by(|x, y| x.player_id.cmp(&y.player_id));
        match_costs.sort_by(|x, y| x.player_id.cmp(&y.player_id));

        // Model ratings require a vector of teams to be passed, but matches are considered as FFA
        // so we need to consider every player as a one-man team
        let teams: Vec<Vec<Rating>> = to_rate.iter().map(|player| vec![player.rating.clone()]).collect();
        // Match costs are floats, but since we only need their order,
        // mapping them this way with precision loss should be fine
        let ranks: Vec<usize> = ranks_from_match_costs(&match_costs);
        let model_rating = model.rate(teams, ranks);
        // Apply resulting ratings to the players
        let flattened_ratings: Vec<Rating> = model_rating.into_iter().flatten().collect();
        for (idx, player) in to_rate.iter_mut().enumerate() {
            player.rating = flattened_ratings[idx].clone();
        }

        for rate in to_rate.iter() {
            let player_match_stats = current_match_stats
                .players_stats
                .iter_mut()
                .find(|x| x.player_id == rate.player_id)
                .unwrap();

            player_match_stats.new_rating = rate.rating.clone();
        }

        matches_stats.push(current_match_stats);

        bar.inc(1);
    }
    bar.finish();

    matches_stats
}

fn calc_percentile(rank: i32, player_count: i32) -> f64 {
    rank as f64 / player_count as f64
}

pub fn get_country_rank(
    mu: &f64,
    player_id: &i32,
    country_mappings_hash: &HashMap<i32, Option<String>>,
    existing_ratings: &[PlayerRating]
) -> i32 {
    let mut ratings: Vec<f64> = existing_ratings
        .iter()
        .filter(|r| {
            r.player_id != *player_id && country_mappings_hash.get(player_id) == country_mappings_hash.get(&r.player_id)
        })
        .filter(|r| country_mappings_hash.get(&r.player_id).is_some())
        .map(|r| r.rating.mu)
        .collect();

    ratings.push(*mu);
    ratings.sort_by(|x, y| y.partial_cmp(x).unwrap());
    for (rank, mu_iter) in ratings.iter().enumerate() {
        if mu == mu_iter {
            return (rank + 1) as i32;
        }
    }
<<<<<<< HEAD
=======

>>>>>>> ddfa65eb
    0
}

/// Returns a vector of rankings as follows:
/// - Minimum match cost has a rank equal to the size of the collection.
/// - Maximum match cost has a rank of 1.
///
/// The lower the rank, the better. The results are returned in the
/// same order as the input vector.
pub fn ranks_from_match_costs(match_costs: &[MatchCost]) -> Vec<usize> {
    let mut ranks = vec![0; match_costs.len()];
    let mut sorted_indices = (0..match_costs.len()).collect::<Vec<_>>();

    // Sort indices based on match_cost, preserving original order in case of ties
    sorted_indices.sort_by(|&a, &b| {
        match_costs[a]
            .match_cost
            .partial_cmp(&match_costs[b].match_cost)
            .unwrap()
    });

    // Assign ranks based on sorted positions, with the minimum match cost getting the highest rank
    for (rank, &idx) in sorted_indices.iter().enumerate() {
        ranks[idx] = match_costs.len() - rank;
    }

    ranks
}

pub fn get_global_rank(mu: &f64, player_id: &i32, existing_ratings: &[PlayerRating]) -> i32 {
    let mut ratings: Vec<f64> = existing_ratings
        .iter()
        .filter(|r| r.player_id != *player_id)
        .map(|r| r.rating.mu)
        .collect();

    ratings.push(*mu);
    ratings.sort_by(|x, y| y.partial_cmp(x).unwrap());
    for (rank, mu_iter) in ratings.iter().enumerate() {
        if mu == mu_iter {
            return (rank + 1) as i32;
        }
    }
<<<<<<< HEAD
=======

>>>>>>> ddfa65eb
    0
}

fn push_team_rating(
    ratings_hash: &mut HashMap<(i32, Mode), PlayerRating>,
    curr_match: &Match,
    teammate_list: Vec<i32>,
    teammate: &mut Vec<f64>
) {
    for id in teammate_list {
        let teammate_id = id;
        let mode = curr_match.mode;
        let rating = match ratings_hash.get(&(teammate_id, mode)) {
            Some(r) => r.rating.mu,
            None => todo!("This player is not in the hashmap")
        };
        teammate.push(rating)
    }
}

fn average_rating(ratings: Option<Vec<f64>>) -> Option<f64> {
    if let Some(rating) = ratings {
        let len = rating.len() as f64;
        let s_ratings: f64 = rating.into_iter().sum();
        Some(s_ratings / len)
    } else {
        None
    }
}

// Utility

/// Returns a vector of matchcosts for the given collection of games. If no games exist
/// in the match, returns None.
pub fn match_costs(games: &[Game]) -> Option<Vec<MatchCost>> {
    let mut match_costs: Vec<MatchCost> = Vec::new();

    // Map of { player_id, n_games_played }
    let mut games_played: HashMap<i32, i32> = HashMap::new();

    // Map of { player_id, normalized_score } - Used in matchcost formula
    let mut normalized_scores: HashMap<i32, f64> = HashMap::new();

    let n = games.len();
    if n == 0 {
        return None;
    }

    let normal = Normal::new(0.0, 1.0).unwrap();

    for game in games {
        let match_scores = &game.match_scores;
        let score_values: Vec<f64> = match_scores.iter().map(|x| x.score as f64).collect();
        let sum_scores: f64 = score_values.iter().sum();
        let average_score = sum_scores / match_scores.len() as f64;

        if average_score == 0.0 {
            continue;
        }

        let std_dev = score_values.std_dev();

        for score in match_scores {
            let player_id = score.player_id;

            games_played.entry(player_id).or_insert(0);
            normalized_scores.entry(player_id).or_insert(0.0);

            let cur_played = games_played.get(&player_id).unwrap();
            games_played.insert(player_id, cur_played + 1);
            let normalized_player_score = normalized_scores.get(&player_id).unwrap();

            if std_dev == 0.0 {
                normalized_scores.insert(player_id, normalized_player_score + 0.5);
            } else {
                let z_score = (score.score as f64 - average_score) / std_dev;
                normalized_scores.insert(player_id, normalized_player_score + normal.cdf(z_score));
            }
        }
    }

    for (player_id, n_played) in games_played {
        // The minimum match cost possible: e.g. 0.5 if you played 0 games in the match
        let base_score = 0.5 * n_played as f64;

        // Match cost is multiplied by something between 1.0 and (1.0 + lobby_bonus),
        // depending on whether 1 map was played vs all maps
        let lobby_bonus = 0.3;
        let norm_score = normalized_scores.get(&player_id).unwrap();

        let result = if n_played == 1 {
            (norm_score + base_score) * (1.0 / n_played as f64) * (1.0 + lobby_bonus)
        } else {
            (norm_score + base_score)
                * (1.0 / n_played as f64)
                * (1.0 + (lobby_bonus * ((n_played - 1) as f64) / (n as f64 / 1.0)).sqrt())
        };

        if result.is_nan() {
            panic!("Match cost cannot be NaN");
        }

        let mc = MatchCost {
            player_id,
            match_cost: result
        };

        match_costs.push(mc);
    }

    Some(match_costs)
}

pub fn mu_for_rank(rank: i32) -> f64 {
    let val =
        constants::MULTIPLIER * (constants::OSU_RATING_INTERCEPT - (constants::OSU_RATING_SLOPE * (rank as f64).ln()));

    if val < constants::MULTIPLIER * constants::OSU_RATING_FLOOR {
        return constants::MULTIPLIER * constants::OSU_RATING_FLOOR;
    }

    if val > constants::MULTIPLIER * constants::OSU_RATING_CEILING {
        return constants::MULTIPLIER * constants::OSU_RATING_CEILING;
    }

    val
}

#[cfg(test)]
mod tests {
    use std::collections::HashMap;

    use chrono::{FixedOffset, Utc};
    use openskill::{model::model::Model, rating::Rating};

    use crate::{
        api::api_structs::{Beatmap, Game, Match, MatchScore, Player, PlayerCountryMapping},
        model::{
            calc_percentile, calculate_country_ranks, calculate_post_match_info, calculate_ratings, mu_for_rank,
            structures::{
                match_cost::MatchCost, mode::Mode, player_rating::PlayerRating, scoring_type::ScoringType,
                team_type::TeamType
            }
        },
        utils::test_utils
    };

    use super::{
        calculate_global_ranks, calculate_player_adjustments, calculate_processed_match_data, create_initial_ratings,
        create_model, hash_country_mappings
    };

    fn match_from_json(json: &str) -> Match {
        serde_json::from_str(json).unwrap()
    }

    fn matches_from_json(json: &str) -> Vec<Match> {
        serde_json::from_str(json).unwrap()
    }

    fn players_from_json(json: &str) -> Vec<Player> {
        serde_json::from_str(json).unwrap()
    }

    fn country_mapping_from_json(json: &str) -> Vec<PlayerCountryMapping> {
        serde_json::from_str(json).unwrap()
    }

    #[test]
    fn ranks_from_match_costs_returns_correct_scalar() {
        let match_costs = vec![
            MatchCost {
                player_id: 1,
                match_cost: 0.5
            },
            MatchCost {
                player_id: 2,
                match_cost: 0.2
            },
            MatchCost {
                player_id: 3,
                match_cost: 0.7
            },
            MatchCost {
                player_id: 4,
                match_cost: 0.3
            },
            MatchCost {
                player_id: 5,
                match_cost: 2.1
            },
        ];

        let expected = vec![3, 5, 2, 4, 1];
        let value = super::ranks_from_match_costs(&match_costs);

        assert_eq!(expected, value);
    }

    #[test]
    fn mu_for_rank_returns_correct_min() {
        let rank = 1_000_000; // Some 7 digit player
        let expected = 225.0; // The minimum

        let value = mu_for_rank(rank);

        assert_eq!(expected, value);
    }

    #[test]
    fn mu_for_rank_returns_correct_max() {
        let rank = 1;
        let expected = 1350.0; // The minimum

        let value = mu_for_rank(rank);

        assert_eq!(expected, value);
    }

    #[test]
    fn mu_for_rank_returns_correct_10k() {
        let rank = 10000;
        let expected = 698.7109864354294; // The minimum

        let value = mu_for_rank(rank);

        assert!((expected - value).abs() < 0.000001);
    }

    #[test]
    fn mu_for_rank_returns_correct_500() {
        let rank = 500;
        let expected = 1130.0964338272045; // The minimum

        let value = mu_for_rank(rank);

        assert!((expected - value).abs() < 0.000001);
    }

    #[test]
    fn test_percentile() {
        let percentiles = vec![0.2, 0.4, 0.6, 0.8, 1.0];
        let ranks = vec![1, 2, 3, 4, 5];

        for i in 0..percentiles.len() {
            let expected_percentile = percentiles[i];
            let rank = ranks[i];

            // 1.0 5
            let calculated_percentile = calc_percentile(rank, percentiles.len() as i32);
            assert_eq!(calculated_percentile, expected_percentile);
        }
    }

    #[test]
    fn test_match_2v2_data() {
        // Read data from /test_data/match_2v2.json
        let mut match_data = match_from_json(include_str!("../../test_data/match_2v2.json"));

        // Override match date to current time to avoid accidental decay
        match_data.start_time = Some(chrono::offset::Utc::now().fixed_offset());
        match_data.end_time = Some(chrono::offset::Utc::now().fixed_offset());

        let match_costs = super::match_costs(&match_data.games).unwrap();
        let ranks = super::ranks_from_match_costs(&match_costs);

        let player_ids = match_costs.iter().map(|mc| mc.player_id).collect::<Vec<i32>>();
        let mut initial_ratings = vec![];
        let mut country_mappings: Vec<PlayerCountryMapping> = vec![];

        let mut offset = 0.0;
        for id in player_ids {
            initial_ratings.push(PlayerRating {
                player_id: id,
                mode: Mode::Osu,
                rating: Rating {
                    mu: 1500.0 + offset,
                    sigma: 200.0
                },
                global_ranking: 0,
                country_ranking: 0,
                country: "US".to_string()
            });
            country_mappings.push(PlayerCountryMapping {
                player_id: id,
                country: Some("US".to_string())
            });

            offset += 1.0;
        }

        let country_mappings_hash = super::hash_country_mappings(&country_mappings);
        let model_ratings = initial_ratings.iter().map(|r| vec![r.rating.clone()]).collect();

        let model = super::create_model();

        println!("Model input:");
        println!("Input ratings: {:?}", &model_ratings);
        println!("Input rankings: {:?}", &ranks);
        let expected = model.rate(model_ratings, ranks);

        let result = super::calculate_ratings(initial_ratings.clone(), &vec![match_data], &model);

        println!("Expected outcome:");
        for i in 0..expected.len() {
            let team = expected.get(i).unwrap();

            let mc = match_costs.get(i).unwrap();
            let expected_rating = team.get(0).unwrap();
            let actual_rating = result
                .base_ratings
                .iter()
                .find(|x| x.player_id == mc.player_id)
                .unwrap();

            println!("Player id: {} Rating: {}", mc.player_id, expected_rating);

            let constants = test_utils::TestConstants::new();

            assert!(
                (expected_rating.mu - actual_rating.rating.mu).abs() < constants.open_skill_leniency,
                "Expected rating mu: {}, got: {}",
                expected_rating.mu,
                actual_rating.rating.mu
            );
            assert!(
                (expected_rating.sigma - actual_rating.rating.sigma).abs() < constants.open_skill_leniency,
                "Expected rating sigma: {}, got: {}",
                expected_rating.sigma,
                actual_rating.rating.sigma
            );
        }

        println!("Actual outcome:");
        for stat in &result.base_ratings {
            println!("Player id: {} Rating: {}", stat.player_id, &stat.rating);
        }

        // Test stats
        for stat in &result.rating_stats {
            let player_id = stat.player_id;
            let expected_starting_rating = initial_ratings.iter().find(|x| x.player_id == player_id).unwrap();
            let expected_evaluation = expected
                .iter()
                .find(|x| {
                    x[0].mu
                        == result
                            .base_ratings
                            .iter()
                            .find(|y| y.player_id == player_id)
                            .unwrap()
                            .rating
                            .mu
                })
                .unwrap()
                .get(0)
                .unwrap();

            let expected_starting_mu = expected_starting_rating.rating.mu;
            let expected_starting_sigma = expected_starting_rating.rating.sigma;

            let expected_after_mu = expected_evaluation.mu;
            let expected_after_sigma = expected_evaluation.sigma;

            let expected_mu_change = expected_after_mu - expected_starting_mu;
            let expected_sigma_change = expected_after_sigma - expected_starting_sigma;

            let expected_global_rank_before =
                super::get_global_rank(&expected_starting_mu, &player_id, &&initial_ratings);
            let expected_country_rank_before = super::get_country_rank(
                &expected_starting_mu,
                &player_id,
                &&country_mappings_hash,
                &&initial_ratings
            );
            let expected_percentile_before =
                super::calc_percentile(expected_global_rank_before, initial_ratings.len() as i32);
            let expected_global_rank_after =
                super::get_global_rank(&expected_after_mu, &player_id, &&result.base_ratings);
            let expected_country_rank_after = super::get_country_rank(
                &expected_after_mu,
                &player_id,
                &&country_mappings_hash,
                &&result.base_ratings
            );
            let expected_percentile_after =
                super::calc_percentile(expected_global_rank_after, result.base_ratings.len() as i32);

            let expected_global_rank_change = expected_global_rank_after - expected_global_rank_before;
            let expected_country_rank_change = expected_country_rank_after - expected_country_rank_before;
            let expected_percentile_change = expected_percentile_after - expected_percentile_before;

            let actual_starting_mu = stat.rating_before;
            let actual_starting_sigma = stat.volatility_before;

            let actual_after_mu = stat.rating_after;
            let actual_after_sigma = stat.volatility_after;

            let actual_mu_change = stat.rating_change;
            let actual_sigma_change = stat.volatility_change;

            let actual_global_rank_before = stat.global_rank_before;
            let actual_country_rank_before = stat.country_rank_before;
            let actual_percentile_before = stat.percentile_before;

            let actual_global_rank_after = stat.global_rank_after;
            let actual_country_rank_after = stat.country_rank_after;
            let actual_percentile_after = stat.percentile_after;

            let actual_global_rank_change = stat.global_rank_change;
            let actual_country_rank_change = stat.country_rank_change;
            let actual_percentile_change = stat.percentile_change;

            assert_eq!(expected_starting_mu, actual_starting_mu);
            assert_eq!(expected_starting_sigma, actual_starting_sigma);
            assert_eq!(expected_after_mu, actual_after_mu);
            assert_eq!(expected_after_sigma, actual_after_sigma);
            assert_eq!(expected_mu_change, actual_mu_change);
            assert_eq!(expected_sigma_change, actual_sigma_change);
            assert_eq!(expected_global_rank_before, actual_global_rank_before);
            assert_eq!(expected_country_rank_before, actual_country_rank_before);
            assert_eq!(expected_percentile_before, actual_percentile_before);
            assert_eq!(expected_global_rank_after, actual_global_rank_after);
            assert_eq!(expected_country_rank_after, actual_country_rank_after);
            assert_eq!(expected_percentile_after, actual_percentile_after);
            assert_eq!(expected_global_rank_change, actual_global_rank_change);
            assert_eq!(expected_country_rank_change, actual_country_rank_change);
            assert_eq!(expected_percentile_change, actual_percentile_change);
        }
    }

    #[test]
    fn test_calc_ratings_1v1() {
        let mut initial_ratings = Vec::new();
        let mut country_mappings: Vec<PlayerCountryMapping> = Vec::new();

        // Set both players to be from the same country to check country rankings
        // Create 2 players with default ratings
        for i in 0..2 {
            country_mappings.push(PlayerCountryMapping {
                player_id: i,
                country: Some("US".to_string())
            });

            initial_ratings.push(PlayerRating {
                player_id: i,
                mode: Mode::Osu,
                rating: Rating {
                    // We subtract 1.0 from player 1 here because
                    // global / country ranks etc. need to be known ahead of time.
                    // Player 0 has a higher starting rating than player 1,
                    // but player 1 wins. Thus, we simulate an upset and
                    // associated stat changes
                    mu: 1500.0 - i as f64,
                    sigma: 200.0
                },
                global_ranking: 0,
                country_ranking: 0,
                country: "US".to_string()
            })
        }

        // Create a match with the following structure:
        // - Match
        // - Game
        // - MatchScore (Player 0, Team 1, Score 525000)
        // - MatchScore (Player 1, Team 2, Score 525001)
        let mut matches = Vec::new();

        let start_time = chrono::offset::Utc::now().fixed_offset();
        let end_time = Some(start_time); // Assuming end_time is the same as start_time for demonstration

        let beatmap = test_beatmap();

        let mut match_scores = Vec::new();
        match_scores.push(MatchScore {
            player_id: 0,
            team: 1, // Blue
            score: 525000,
            enabled_mods: None,
            misses: 0,
            accuracy_standard: 100.0,
            accuracy_taiko: 0.0,
            accuracy_catch: 0.0,
            accuracy_mania: 0.0
        });
        match_scores.push(MatchScore {
            player_id: 1,
            team: 2,       // Red
            score: 525001, // +1 score from blue. Should be the winner.
            enabled_mods: None,
            misses: 0,
            accuracy_standard: 100.0,
            accuracy_taiko: 0.0,
            accuracy_catch: 0.0,
            accuracy_mania: 0.0
        });

        let game = Game {
            id: 0,
            game_id: 0,
            play_mode: Mode::Osu,
            scoring_type: ScoringType::ScoreV2,
            team_type: TeamType::HeadToHead,
            start_time,
            end_time,
            beatmap: Some(beatmap),
            match_scores,
            mods: 0
        };

        let mut games = Vec::new();
        games.push(game);

        let match_instance = Match {
            id: 0,
            match_id: 0,
            name: Some("TEST: (One) vs (One)".to_string()),
            mode: Mode::Osu,
            start_time: Some(start_time),
            end_time: None,
            games
        };

        matches.push(match_instance);

        let loser_id = 0;
        let winner_id = 1;

        let model = super::create_model();
        let expected_outcome = model.rate(
            vec![
                vec![Rating {
                    mu: 1500.0,
                    sigma: 200.0
                }],
                vec![Rating {
                    mu: 1499.0,
                    sigma: 200.0
                }],
            ],
            vec![winner_id, loser_id]
        );

        let loser_expected_outcome = &expected_outcome[loser_id][0];
        let winner_expected_outcome = &expected_outcome[winner_id][0];

        let result = calculate_ratings(initial_ratings, &matches, &model);

        let loser_stats = result
            .rating_stats
            .iter()
            .find(|x| x.player_id == loser_id as i32)
            .unwrap();

        let winner_stats = result
            .rating_stats
            .iter()
            .find(|x| x.player_id == winner_id as i32)
            .unwrap();

        let winner_base_stat = result
            .base_ratings
            .iter()
            .find(|x| x.player_id == winner_id as i32)
            .unwrap();

        let loser_base_stat = result
            .base_ratings
            .iter()
            .find(|x| x.player_id == loser_id as i32)
            .unwrap();

        let constants = test_utils::TestConstants::new();

        assert!(
            (winner_base_stat.rating.mu - winner_expected_outcome.mu).abs() < constants.open_skill_leniency,
            "Winner's base stat mu is {}, should be {}",
            winner_base_stat.rating.mu,
            winner_expected_outcome.mu
        );

        assert!(
            (winner_base_stat.rating.sigma - winner_expected_outcome.sigma).abs() < constants.open_skill_leniency,
            "Winner's base stat sigma is {}, should be {}",
            winner_base_stat.rating.sigma,
            winner_expected_outcome.sigma
        );

        assert!(
            (loser_base_stat.rating.mu - loser_expected_outcome.mu).abs() < constants.open_skill_leniency,
            "Loser's base stat mu is {}, should be {}",
            loser_base_stat.rating.mu,
            loser_expected_outcome.mu
        );
        assert!(
            (loser_base_stat.rating.sigma - loser_expected_outcome.sigma).abs() < constants.open_skill_leniency,
            "Loser's base stat sigma is {}, should be {}",
            loser_base_stat.rating.sigma,
            loser_expected_outcome.sigma
        );

        assert_eq!(
            result.base_ratings.len(),
            2,
            "There are {} base ratings, should be {}",
            result.base_ratings.len(),
            2
        );

        assert_eq!(
            result.rating_stats.len(),
            2,
            "There are {} rating stats, should be {}",
            result.rating_stats.len(),
            2
        );
        assert_eq!(
            result.adjustments.len(),
            0,
            "There are {} rating adjustments, should be {}",
            result.adjustments.len(),
            0
        );

        // TODO: Test can be extended to accomodate other stats etc.

        // Ensure match cost of winner is > loser
        assert!(
            winner_stats.match_cost > loser_stats.match_cost,
            "loser's match cost is higher"
        );

        // Average teammate ratings (None because 1v1)
        assert_eq!(
            loser_stats.average_teammate_rating, None,
            "Loser's teammate rating should be None"
        );
        assert_eq!(
            winner_stats.average_teammate_rating, None,
            "Winner's teammate rating should be None"
        );

        // TODO: Figure out why the differences are this large

        // Expected mu = actual mu
        assert!(
            (loser_expected_outcome.mu - loser_stats.rating_after).abs() < constants.open_skill_leniency,
            "Loser's rating is {}, should be {}",
            loser_stats.rating_after,
            loser_expected_outcome.mu
        );
        assert!(
            (loser_expected_outcome.sigma - loser_stats.volatility_after).abs() < constants.open_skill_leniency,
            "Loser's volatility is {}, should be {}",
            loser_stats.volatility_after,
            loser_expected_outcome.sigma
        );

        // Expected sigma = actual sigma
        assert!(
            (winner_expected_outcome.mu - winner_stats.rating_after).abs() < constants.open_skill_leniency,
            "Winner's rating is {}, should be {}",
            winner_stats.rating_after,
            winner_expected_outcome.mu
        );
        assert!(
            (winner_expected_outcome.sigma - winner_stats.volatility_after).abs() < constants.open_skill_leniency,
            "Winner's volatility is {}, should be {}",
            winner_stats.volatility_after,
            winner_expected_outcome.sigma
        );

        // mu before
        assert_eq!(
            loser_stats.rating_before, 1500.0,
            "Loser's rating before is {}, should be {}",
            loser_stats.rating_before, 1500.0
        );
        assert_eq!(
            winner_stats.rating_before, 1499.0,
            "Winner's rating before is {}, should be {}",
            winner_stats.rating_before, 1499.0
        );

        // sigma before
        assert_eq!(
            loser_stats.volatility_before, 200.0,
            "Loser's volatility before is {}, should be {}",
            loser_stats.volatility_before, 200.0
        );
        assert_eq!(
            winner_stats.volatility_before, 200.0,
            "Winner's volatility before is {}, should be {}",
            winner_stats.volatility_before, 200.0
        );

        // mu change
        assert_eq!(
            loser_stats.rating_change,
            loser_stats.rating_after - loser_stats.rating_before,
            "Loser's rating change is {}, should be {}",
            loser_stats.rating_change,
            loser_stats.rating_after - loser_stats.rating_before
        );
        assert_eq!(
            winner_stats.rating_change,
            winner_stats.rating_after - winner_stats.rating_before,
            "Winner's rating change is {}, should be {}",
            winner_stats.rating_change,
            winner_stats.rating_after - winner_stats.rating_before
        );

        // sigma change
        assert_eq!(
            loser_stats.volatility_change,
            loser_stats.volatility_after - loser_stats.volatility_before,
            "Loser's volatility change is {}, should be {}",
            loser_stats.volatility_change,
            loser_stats.volatility_after - loser_stats.volatility_before
        );
        assert_eq!(
            winner_stats.volatility_change,
            winner_stats.volatility_after - winner_stats.volatility_before,
            "Winner's volatility change is {}, should be {}",
            winner_stats.volatility_change,
            winner_stats.volatility_after - winner_stats.volatility_before
        );

        // global rank before -- remember, we are simulating an upset,
        // so the loser should have a higher initial rank than the winner.
        assert_eq!(
            loser_stats.global_rank_before, 1,
            "Loser's rank before is {}, should be {}",
            loser_stats.global_rank_before, 1
        );

        assert_eq!(
            winner_stats.global_rank_before, 2,
            "Winner's rank before is {}, should be {}",
            winner_stats.global_rank_before, 2
        );

        // global rank after
        // Player 1 ended up winning, so they should be rank 1 now.
        assert_eq!(loser_stats.global_rank_after, 2);
        assert_eq!(winner_stats.global_rank_after, 1);

        // global rank change
        assert_eq!(
            loser_stats.global_rank_change,
            loser_stats.global_rank_after - loser_stats.global_rank_before
        );
        assert_eq!(
            winner_stats.global_rank_change,
            winner_stats.global_rank_after - winner_stats.global_rank_before
        );

        // country rank before
        assert_eq!(loser_stats.country_rank_before, 1);
        assert_eq!(winner_stats.country_rank_before, 2);

        // country rank after
        // Player 1 ended up winning, so they should be rank 1 now.
        assert_eq!(loser_stats.country_rank_after, 2);
        assert_eq!(winner_stats.country_rank_after, 1);

        // country rank change
        assert_eq!(
            loser_stats.country_rank_change,
            loser_stats.country_rank_after - loser_stats.country_rank_before
        );
        assert_eq!(
            winner_stats.country_rank_change,
            winner_stats.country_rank_after - winner_stats.country_rank_before
        );

        // Percentile before
        // Worst in the collection (before match takes place)
        assert_eq!(
            winner_stats.percentile_before, 1.0,
            "Winner's percentile before is {}, should be {}",
            winner_stats.percentile_before, 1.0
        );

        // Since it's 1v1 match we iterating between two possible values
        // 1.0 and 0.5
        //
        // PR = n/N
        // 0.5 = 1/2
        // 1.0 = 2/2

        assert_eq!(
            loser_stats.percentile_before, 0.5,
            "Loser's percentile before is {}, should be {}",
            loser_stats.percentile_before, 0.5
        );

        assert_eq!(
            winner_stats.percentile_after, 0.5,
            "Winner's percentile after is {:?}, should be {:?}",
            winner_stats.percentile_after, 0.5
        );

        assert_eq!(
            loser_stats.percentile_after, 1.0,
            "Loser's percentile after is {:?}, should be {:?}",
            loser_stats.percentile_after, 1.0
        );
    }

    #[test]
    fn test_owc_2023_data() {
        // Arrange
        let match_data = matches_from_json(include_str!("../../test_data/owc_2023.json"));
        let player_data = players_from_json(include_str!("../../test_data/owc_2023_players.json"));
        let country_mapping = country_mapping_from_json(include_str!("../../test_data/country_mapping.json"));

        let country_hash = hash_country_mappings(&country_mapping);

        // Organized by country, sorted by rating
        let country_ordering: HashMap<String, Vec<PlayerRating>> = HashMap::new();

        // Act
        let plackett_luce = create_model();

        // Process initial ratings, establish expected data
        let initial_ratings = create_initial_ratings(&match_data, &player_data);
        let mut processed_match_data = calculate_processed_match_data(&initial_ratings, &match_data, &plackett_luce);

        let mut copied_initial_ratings = initial_ratings.clone();

        let match_rating_stats = calculate_post_match_info(&mut copied_initial_ratings, &mut processed_match_data);
        let adjustments = calculate_player_adjustments(&initial_ratings, &copied_initial_ratings);

        // The amount of players that participated in the matches
        let mut players_count = 0;

        for m in &match_data {
            let mut player_map: HashMap<i32, i32> = HashMap::new();

            for g in &m.games {
                for s in &g.match_scores {
                    if player_map.contains_key(&s.player_id) {
                        continue;
                    }

                    player_map.insert(s.player_id, 0);
                }
            }

            players_count += player_map.len();
        }

        // Assert

        // Ensure the length of match rating stats matches the
        // total count of unique players in each match
        assert_eq!(match_rating_stats.len(), players_count);
        assert_eq!(processed_match_data.len(), match_data.len());
    }

    #[test]
    fn test_multiple_mode_tracking() {
        // Load in OWC 2023 data
        // Duplicate & change all of the ruleset values to taiko (1)
        // we label it as twc for convenience, but it's the same exact
        // data as OWC with a different name (and ruleset change)

        // Arrange
        let owc_data = matches_from_json(include_str!("../../test_data/owc_2023.json"));
        // This will be modified to have all modes set to 1 -
        // structure of the data is identical between modes
        let mut twc_data = matches_from_json(include_str!("../../test_data/owc_2023.json"));
        let mut player_data = players_from_json(include_str!("../../test_data/owc_2023_players.json"));
        let country_mapping = country_mapping_from_json(include_str!("../../test_data/country_mapping.json"));
        let country_hash = hash_country_mappings(&country_mapping);

        // Organized by country, sorted by rating
        let country_ordering: HashMap<String, Vec<PlayerRating>> = HashMap::new();
        let plackett_luce = create_model();

        // Act
        // Set all modes in twc_data to taiko
        for m in &mut twc_data {
            // Set the id to something different
            m.mode = Mode::Taiko;

            for g in &mut m.games {
                g.play_mode = Mode::Taiko;
            }
        }

        let standard_match_ids: Vec<_> = owc_data.iter().map(|x| x.id).collect();
        let taiko_match_ids: Vec<_> = twc_data.iter().map(|x| x.id).collect();

        // Set the osu ranks for taiko to be the exact same as standard
        for player in &mut player_data {
            player.rank_taiko = player.rank_standard;
            player.earliest_taiko_global_rank = player.earliest_osu_global_rank;
            player.earliest_taiko_global_rank_date = player.earliest_catch_global_rank_date;
        }

        // Scenario 1:
        // Calculating ratings separatly for owc and twc data
        // and making sure they are the same
        let initial_ratings = create_initial_ratings(&owc_data, &player_data);

        let copied_initial_ratings = initial_ratings.clone();
        let standard_res = calculate_ratings(copied_initial_ratings, &owc_data, &plackett_luce);

        let copied_initial_ratings = initial_ratings.clone();
        let taiko_res = calculate_ratings(copied_initial_ratings, &owc_data, &plackett_luce);

        assert_eq!(standard_res.rating_stats.len(), taiko_res.rating_stats.len());
        assert_eq!(standard_res.adjustments.len(), taiko_res.adjustments.len());

        for std in &standard_res.rating_stats {
            let taiko = taiko_res
                .rating_stats
                .iter()
                .find(|x| x.player_id == std.player_id && x.match_id == std.match_id)
                .unwrap();

            assert_eq!(std.player_id, taiko.player_id);
            assert_eq!(std.match_id, taiko.match_id);
            assert_eq!(std.match_cost, taiko.match_cost);
            assert_eq!(std.rating_before, taiko.rating_before);
            assert_eq!(std.rating_after, taiko.rating_after);
            assert_eq!(std.global_rank_before, taiko.global_rank_before);
            assert_eq!(std.country_rank_before, taiko.country_rank_before);
        }

        // Scenario 2:
        // Combining owc and twc data together and calculating results
        // comparing that results are the same but for two modes
        let mut combined_match_data = Vec::new();

        let expected_match_results_len = standard_res.rating_stats.len() + taiko_res.rating_stats.len();

        combined_match_data.extend(owc_data);
        combined_match_data.extend(twc_data);

        let mut combined_initial_ratings = Vec::new();
        combined_initial_ratings.extend(initial_ratings.clone());

        let mut cloned_ratings = initial_ratings.clone();
        cloned_ratings.iter_mut().for_each(|x| x.mode = Mode::Taiko);

        combined_initial_ratings.extend(cloned_ratings);

        // Calculating correct ranking placements after extending
        calculate_global_ranks(&mut combined_initial_ratings, Mode::Osu);
        calculate_global_ranks(&mut combined_initial_ratings, Mode::Taiko);

        calculate_country_ranks(&mut combined_initial_ratings, Mode::Osu);
        calculate_country_ranks(&mut combined_initial_ratings, Mode::Taiko);

        let combined_res = calculate_ratings(combined_initial_ratings, &combined_match_data, &plackett_luce);

        assert_eq!(combined_res.rating_stats.len(), expected_match_results_len);

        for rating in &combined_res.rating_stats {
            let occurences: Vec<usize> = combined_res
                .rating_stats
                .iter()
                .enumerate()
                .filter_map(|(i, x)| {
                    if x.player_id == rating.player_id && x.match_id == rating.match_id {
                        Some(i)
                    } else {
                        None
                    }
                })
                .collect();

            assert_eq!(occurences.len(), 2);

            let first_idx = occurences[0];
            let second_idx = occurences[1];

            let first = &combined_res.rating_stats[first_idx];
            let second = &combined_res.rating_stats[second_idx];

            assert_eq!(first.player_id, second.player_id);
            assert_eq!(first.match_id, second.match_id);
            assert_eq!(first.match_cost, second.match_cost);
            assert_eq!(first.rating_before, second.rating_before);
            assert_eq!(first.rating_after, second.rating_after);
            assert_eq!(first.global_rank_before, second.global_rank_before);
            assert_eq!(first.country_rank_before, second.country_rank_before);
        }
    }

    #[test]
    fn test_multiple_gamemodes_calculation_minimal() {
        // Two 1v1 matches of same players but in different gamemodes
        let initial_ratings = vec![
            PlayerRating {
                player_id: 1,
                mode: Mode::Osu,
                rating: Rating {
                    mu: 1500.0,
                    sigma: 200.0
                },
                global_ranking: 1,
                country_ranking: 1,
                country: "US".to_owned()
            },
            PlayerRating {
                player_id: 1,
                mode: Mode::Taiko,
                rating: Rating {
                    mu: 800.0,
                    sigma: 200.0
                },
                global_ranking: 2,
                country_ranking: 2,
                country: "US".to_owned()
            },
            PlayerRating {
                player_id: 2,
                mode: Mode::Taiko,
                rating: Rating {
                    mu: 1500.0,
                    sigma: 200.0
                },
                global_ranking: 1,
                country_ranking: 1,
                country: "US".to_owned()
            },
            PlayerRating {
                player_id: 2,
                mode: Mode::Osu,
                rating: Rating {
                    mu: 800.0,
                    sigma: 200.0
                },
                global_ranking: 2,
                country_ranking: 2,
                country: "US".to_owned()
            },
        ];

        // Osu match: player 2 is winner
        // Taiko match: player 1 is winner
        let matches = vec![
            // Osu match
            Match {
                id: 1,
                match_id: 123,
                name: Some("Osu game".to_owned()),
                mode: Mode::Osu,
                start_time: Some(Utc::now().with_timezone(&FixedOffset::east_opt(0).unwrap())),
                end_time: None,
                games: vec![Game {
                    id: 123,
                    play_mode: Mode::Osu,
                    scoring_type: ScoringType::Score,
                    team_type: TeamType::TeamVs,
                    mods: 0,
                    game_id: 456,
                    start_time: Utc::now().with_timezone(&FixedOffset::east_opt(0).unwrap()),
                    end_time: None,
                    beatmap: None,
                    match_scores: vec![
                        MatchScore {
                            player_id: 1,
                            team: 1,
                            score: 100000,
                            enabled_mods: Some(0),
                            misses: 1,
                            accuracy_standard: 100.0,
                            accuracy_taiko: 100.0,
                            accuracy_catch: 100.0,
                            accuracy_mania: 100.0
                        },
                        MatchScore {
                            player_id: 2,
                            team: 2,
                            score: 1000000,
                            enabled_mods: Some(0),
                            misses: 0,
                            accuracy_standard: 100.0,
                            accuracy_taiko: 100.0,
                            accuracy_catch: 100.0,
                            accuracy_mania: 100.0
                        },
                    ]
                }]
            },
            Match {
                id: 2,
                match_id: 124,
                name: Some("Taiko game".to_owned()),
                mode: Mode::Taiko,
                start_time: Some(Utc::now().with_timezone(&FixedOffset::east_opt(0).unwrap())),
                end_time: None,
                games: vec![Game {
                    id: 123,
                    play_mode: Mode::Taiko,
                    scoring_type: ScoringType::Score,
                    team_type: TeamType::TeamVs,
                    mods: 0,
                    game_id: 456,
                    start_time: Utc::now().with_timezone(&FixedOffset::east_opt(0).unwrap()),
                    end_time: None,
                    beatmap: None,
                    match_scores: vec![
                        MatchScore {
                            player_id: 1,
                            team: 1,
                            score: 1_000_000,
                            enabled_mods: Some(0),
                            misses: 1,
                            accuracy_standard: 100.0,
                            accuracy_taiko: 100.0,
                            accuracy_catch: 100.0,
                            accuracy_mania: 100.0
                        },
                        MatchScore {
                            player_id: 2,
                            team: 2,
                            score: 1000,
                            enabled_mods: Some(0),
                            misses: 0,
                            accuracy_standard: 100.0,
                            accuracy_taiko: 100.0,
                            accuracy_catch: 100.0,
                            accuracy_mania: 100.0
                        },
                    ]
                }]
            },
        ];

        let mut copied = initial_ratings.clone();

        let plackett_luce = create_model();
        let mut processed_match_data = calculate_processed_match_data(&copied, &matches, &plackett_luce);

        let match_info = calculate_post_match_info(&mut copied, &mut processed_match_data);

        // Sanity checks to make sure there are no weird
        // global/country ranks assinged
        // In this particular tests there should be only 1's and 2's
        for m in &match_info {
            assert!((1..=2).contains(&m.global_rank_before));
            assert!((1..=2).contains(&m.global_rank_after));
            assert!((1..=2).contains(&m.country_rank_after));
            assert!((1..=2).contains(&m.country_rank_before));
        }

        let result = calculate_ratings(initial_ratings, &matches, &plackett_luce);

        // Same sanity check as above
        for m in &result.rating_stats {
            assert!((1..=2).contains(&m.global_rank_before));
            assert!((1..=2).contains(&m.global_rank_after));
            assert!((1..=2).contains(&m.country_rank_after));
            assert!((1..=2).contains(&m.country_rank_before));
        }

        assert_eq!(result.base_ratings.len(), 4);

        let p1_osu = result
            .base_ratings
            .iter()
            .find(|x| x.player_id == 1 && x.mode == Mode::Osu)
            .unwrap();
        let p2_osu = result
            .base_ratings
            .iter()
            .find(|x| x.player_id == 2 && x.mode == Mode::Osu)
            .unwrap();

        let p1_taiko = result
            .base_ratings
            .iter()
            .find(|x| x.player_id == 1 && x.mode == Mode::Taiko)
            .unwrap();
        let p2_taiko = result
            .base_ratings
            .iter()
            .find(|x| x.player_id == 2 && x.mode == Mode::Taiko)
            .unwrap();

        assert_eq!(p2_taiko.global_ranking, 1);
        assert_eq!(p1_taiko.global_ranking, 2);

        assert_eq!(p1_osu.global_ranking, 1);
        assert_eq!(p2_osu.global_ranking, 2);
    }

    #[test]
    fn test_global_ranking_calculation_different_gamemodes2() {
        let mut players = vec![
            PlayerRating {
                player_id: 1,
                mode: Mode::Osu,
                rating: Rating {
                    mu: 1500.0,
                    sigma: 200.0
                },
                global_ranking: 1,
                country_ranking: 1,
                country: "US".to_owned()
            },
            PlayerRating {
                player_id: 1,
                mode: Mode::Taiko,
                rating: Rating {
                    mu: 800.0,
                    sigma: 200.0
                },
                global_ranking: 2,
                country_ranking: 2,
                country: "US".to_owned()
            },
            PlayerRating {
                player_id: 2,
                mode: Mode::Taiko,
                rating: Rating {
                    mu: 1500.0,
                    sigma: 200.0
                },
                global_ranking: 1,
                country_ranking: 1,
                country: "US".to_owned()
            },
            PlayerRating {
                player_id: 2,
                mode: Mode::Osu,
                rating: Rating {
                    mu: 800.0,
                    sigma: 200.0
                },
                global_ranking: 2,
                country_ranking: 2,
                country: "US".to_owned()
            },
        ];

        calculate_global_ranks(&mut players, Mode::Osu);
        calculate_global_ranks(&mut players, Mode::Taiko);
        calculate_global_ranks(&mut players, Mode::Mania);
        calculate_global_ranks(&mut players, Mode::Catch);

        assert_eq!(
            players
                .iter()
                .find(|x| x.player_id == 1 && x.mode == Mode::Osu)
                .unwrap()
                .global_ranking,
            1
        );

        assert_eq!(
            players
                .iter()
                .find(|x| x.player_id == 1 && x.mode == Mode::Taiko)
                .unwrap()
                .global_ranking,
            2
        );

        assert_eq!(
            players
                .iter()
                .find(|x| x.player_id == 2 && x.mode == Mode::Osu)
                .unwrap()
                .global_ranking,
            2
        );

        assert_eq!(
            players
                .iter()
                .find(|x| x.player_id == 2 && x.mode == Mode::Taiko)
                .unwrap()
                .global_ranking,
            1
        );
    }

    #[test]
    fn test_global_ranking_calculation_different_gamemodes() {
        let mut players = vec![
            PlayerRating {
                player_id: 200,
                mode: Mode::Osu,
                rating: Rating {
                    mu: 1500.0,
                    sigma: 200.0
                },
                global_ranking: 0,
                country_ranking: 0,
                country: "RU".to_string()
            },
            PlayerRating {
                player_id: 100,
                mode: Mode::Taiko,
                rating: Rating {
                    mu: 1500.0,
                    sigma: 200.0
                },
                global_ranking: 0,
                country_ranking: 0,
                country: "RU".to_string()
            },
            PlayerRating {
                player_id: 102,
                mode: Mode::Taiko,
                rating: Rating {
                    mu: 1000.0,
                    sigma: 200.0
                },
                global_ranking: 0,
                country_ranking: 0,
                country: "RU".to_string()
            },
            PlayerRating {
                player_id: 101,
                mode: Mode::Taiko,
                rating: Rating {
                    mu: 1499.0,
                    sigma: 200.0
                },
                global_ranking: 0,
                country_ranking: 0,
                country: "RU".to_string()
            },
            PlayerRating {
                player_id: 202,
                mode: Mode::Osu,
                rating: Rating {
                    mu: 700.0,
                    sigma: 200.0
                },
                global_ranking: 0,
                country_ranking: 0,
                country: "RU".to_string()
            },
            PlayerRating {
                player_id: 201,
                mode: Mode::Osu,
                rating: Rating {
                    mu: 899.0,
                    sigma: 200.0
                },
                global_ranking: 0,
                country_ranking: 0,
                country: "RU".to_string()
            },
        ];

        calculate_global_ranks(&mut players, Mode::Osu);
        calculate_global_ranks(&mut players, Mode::Taiko);

        assert_eq!(players.iter().find(|x| x.player_id == 200).unwrap().global_ranking, 1);

        assert_eq!(players.iter().find(|x| x.player_id == 201).unwrap().global_ranking, 2);

        assert_eq!(players.iter().find(|x| x.player_id == 202).unwrap().global_ranking, 3);

        assert_eq!(players.iter().find(|x| x.player_id == 100).unwrap().global_ranking, 1);

        assert_eq!(players.iter().find(|x| x.player_id == 101).unwrap().global_ranking, 2);

        assert_eq!(players.iter().find(|x| x.player_id == 102).unwrap().global_ranking, 3);
    }

    #[test]
    fn test_country_ranking_calculation_different_gamemodes() {
        let mut players = vec![
            PlayerRating {
                player_id: 200,
                mode: Mode::Osu,
                rating: Rating {
                    mu: 1500.0,
                    sigma: 200.0
                },
                global_ranking: 0,
                country_ranking: 0,
                country: "RU".to_string()
            },
            PlayerRating {
                player_id: 101,
                mode: Mode::Taiko,
                rating: Rating {
                    mu: 1000.0,
                    sigma: 200.0
                },
                global_ranking: 0,
                country_ranking: 0,
                country: "RU".to_string()
            },
            PlayerRating {
                player_id: 201,
                mode: Mode::Osu,
                rating: Rating {
                    mu: 1449.0,
                    sigma: 200.0
                },
                global_ranking: 0,
                country_ranking: 0,
                country: "RU".to_string()
            },
            PlayerRating {
                player_id: 102,
                mode: Mode::Taiko,
                rating: Rating {
                    mu: 900.0,
                    sigma: 200.0
                },
                global_ranking: 0,
                country_ranking: 0,
                country: "RU".to_string()
            },
            PlayerRating {
                player_id: 100,
                mode: Mode::Taiko,
                rating: Rating {
                    mu: 1500.0,
                    sigma: 200.0
                },
                global_ranking: 0,
                country_ranking: 0,
                country: "RU".to_string()
            },
        ];

        calculate_country_ranks(&mut players, Mode::Osu);
        calculate_country_ranks(&mut players, Mode::Taiko);

        assert_eq!(players.iter().find(|x| x.player_id == 100).unwrap().country_ranking, 1);

        assert_eq!(players.iter().find(|x| x.player_id == 200).unwrap().country_ranking, 1);

        assert_eq!(players.iter().find(|x| x.player_id == 101).unwrap().country_ranking, 2);

        assert_eq!(players.iter().find(|x| x.player_id == 102).unwrap().country_ranking, 3);
    }

    fn test_beatmap() -> Beatmap {
        Beatmap {
            artist: "Test".to_string(),
            beatmap_id: 0,
            bpm: Some(220.0),
            mapper_id: 0,
            mapper_name: "efaf".to_string(),
            sr: 6.0,
            cs: 4.0,
            ar: 9.0,
            hp: 7.0,
            od: 9.0,
            drain_time: 160.0,
            length: 165.0,
            title: "Testing".to_string(),
            diff_name: Some("Testing".to_string())
        }
    }
}<|MERGE_RESOLUTION|>--- conflicted
+++ resolved
@@ -646,10 +646,7 @@
             return (rank + 1) as i32;
         }
     }
-<<<<<<< HEAD
-=======
-
->>>>>>> ddfa65eb
+
     0
 }
 
@@ -693,10 +690,7 @@
             return (rank + 1) as i32;
         }
     }
-<<<<<<< HEAD
-=======
-
->>>>>>> ddfa65eb
+
     0
 }
 
